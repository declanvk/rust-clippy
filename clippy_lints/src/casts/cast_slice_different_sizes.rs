use clippy_utils::{diagnostics::span_lint_and_then, meets_msrv, msrvs, source};
use if_chain::if_chain;
use rustc_ast::Mutability;
use rustc_hir::{Expr, ExprKind, Node};
use rustc_lint::LateContext;
use rustc_middle::ty::{self, layout::LayoutOf, Ty, TypeAndMut};
use rustc_semver::RustcVersion;

use super::CAST_SLICE_DIFFERENT_SIZES;

<<<<<<< HEAD
pub(super) fn check<'tcx>(cx: &LateContext<'tcx>, expr: &Expr<'tcx>, msrv: &Option<RustcVersion>) {
=======
pub(super) fn check<'tcx>(cx: &LateContext<'tcx>, expr: &Expr<'tcx>, msrv: Option<RustcVersion>) {
>>>>>>> 6f26383f
    // suggestion is invalid if `ptr::slice_from_raw_parts` does not exist
    if !meets_msrv(msrv, msrvs::PTR_SLICE_RAW_PARTS) {
        return;
    }

    // if this cast is the child of another cast expression then don't emit something for it, the full
    // chain will be analyzed
    if is_child_of_cast(cx, expr) {
        return;
    }

    if let Some(CastChainInfo {
        left_cast,
        start_ty,
        end_ty,
    }) = expr_cast_chain_tys(cx, expr)
    {
        if let (Ok(from_layout), Ok(to_layout)) = (cx.layout_of(start_ty.ty), cx.layout_of(end_ty.ty)) {
            let from_size = from_layout.size.bytes();
            let to_size = to_layout.size.bytes();
            if from_size != to_size && from_size != 0 && to_size != 0 {
                span_lint_and_then(
                    cx,
                    CAST_SLICE_DIFFERENT_SIZES,
                    expr.span,
                    &format!(
                        "casting between raw pointers to `[{}]` (element size {}) and `[{}]` (element size {}) does not adjust the count",
                        start_ty.ty, from_size, end_ty.ty, to_size,
                    ),
                    |diag| {
                        let ptr_snippet = source::snippet(cx, left_cast.span, "..");

                        let (mutbl_fn_str, mutbl_ptr_str) = match end_ty.mutbl {
                            Mutability::Mut => ("_mut", "mut"),
                            Mutability::Not => ("", "const"),
                        };
                        let sugg = format!(
                            "core::ptr::slice_from_raw_parts{mutbl_fn_str}({ptr_snippet} as *{mutbl_ptr_str} {}, ..)",
                            // get just the ty from the TypeAndMut so that the printed type isn't something like `mut
                            // T`, extract just the `T`
                            end_ty.ty
                        );

                        diag.span_suggestion(
                            expr.span,
                            &format!("replace with `ptr::slice_from_raw_parts{mutbl_fn_str}`"),
                            sugg,
                            rustc_errors::Applicability::HasPlaceholders,
                        );
                    },
                );
            }
        }
    }
}

fn is_child_of_cast(cx: &LateContext<'_>, expr: &Expr<'_>) -> bool {
    let map = cx.tcx.hir();
    if_chain! {
        if let Some(parent_id) = map.find_parent_node(expr.hir_id);
        if let Some(parent) = map.find(parent_id);
        then {
            let expr = match parent {
                Node::Block(block) => {
                    if let Some(parent_expr) = block.expr {
                        parent_expr
                    } else {
                        return false;
                    }
                },
                Node::Expr(expr) => expr,
                _ => return false,
            };

            matches!(expr.kind, ExprKind::Cast(..))
        } else {
            false
        }
    }
}

/// Returns the type T of the pointed to *const [T] or *mut [T] and the mutability of the slice if
/// the type is one of those slices
fn get_raw_slice_ty_mut(ty: Ty<'_>) -> Option<TypeAndMut<'_>> {
    match ty.kind() {
        ty::RawPtr(TypeAndMut { ty: slice_ty, mutbl }) => match slice_ty.kind() {
            ty::Slice(ty) => Some(TypeAndMut { ty: *ty, mutbl: *mutbl }),
            _ => None,
        },
        _ => None,
    }
}

struct CastChainInfo<'tcx> {
    /// The left most part of the cast chain, or in other words, the first cast in the chain
    /// Used for diagnostics
    left_cast: &'tcx Expr<'tcx>,
    /// The starting type of the cast chain
    start_ty: TypeAndMut<'tcx>,
    /// The final type of the cast chain
    end_ty: TypeAndMut<'tcx>,
}

/// Returns a `CastChainInfo` with the left-most cast in the chain and the original ptr T and final
/// ptr U if the expression is composed of casts.
/// Returns None if the expr is not a Cast
fn expr_cast_chain_tys<'tcx>(cx: &LateContext<'tcx>, expr: &Expr<'tcx>) -> Option<CastChainInfo<'tcx>> {
    if let ExprKind::Cast(cast_expr, _cast_to_hir_ty) = expr.peel_blocks().kind {
        let cast_to = cx.typeck_results().expr_ty(expr);
        let to_slice_ty = get_raw_slice_ty_mut(cast_to)?;

        // If the expression that makes up the source of this cast is itself a cast, recursively
<<<<<<< HEAD
        // call `expr_cast_chain_tys` and update the end type with the final tartet type.
=======
        // call `expr_cast_chain_tys` and update the end type with the final target type.
>>>>>>> 6f26383f
        // Otherwise, this cast is not immediately nested, just construct the info for this cast
        if let Some(prev_info) = expr_cast_chain_tys(cx, cast_expr) {
            Some(CastChainInfo {
                end_ty: to_slice_ty,
                ..prev_info
            })
        } else {
            let cast_from = cx.typeck_results().expr_ty(cast_expr);
            let from_slice_ty = get_raw_slice_ty_mut(cast_from)?;
            Some(CastChainInfo {
                left_cast: cast_expr,
                start_ty: from_slice_ty,
                end_ty: to_slice_ty,
            })
        }
    } else {
        None
    }
}<|MERGE_RESOLUTION|>--- conflicted
+++ resolved
@@ -8,11 +8,7 @@
 
 use super::CAST_SLICE_DIFFERENT_SIZES;
 
-<<<<<<< HEAD
-pub(super) fn check<'tcx>(cx: &LateContext<'tcx>, expr: &Expr<'tcx>, msrv: &Option<RustcVersion>) {
-=======
 pub(super) fn check<'tcx>(cx: &LateContext<'tcx>, expr: &Expr<'tcx>, msrv: Option<RustcVersion>) {
->>>>>>> 6f26383f
     // suggestion is invalid if `ptr::slice_from_raw_parts` does not exist
     if !meets_msrv(msrv, msrvs::PTR_SLICE_RAW_PARTS) {
         return;
@@ -125,11 +121,7 @@
         let to_slice_ty = get_raw_slice_ty_mut(cast_to)?;
 
         // If the expression that makes up the source of this cast is itself a cast, recursively
-<<<<<<< HEAD
-        // call `expr_cast_chain_tys` and update the end type with the final tartet type.
-=======
         // call `expr_cast_chain_tys` and update the end type with the final target type.
->>>>>>> 6f26383f
         // Otherwise, this cast is not immediately nested, just construct the info for this cast
         if let Some(prev_info) = expr_cast_chain_tys(cx, cast_expr) {
             Some(CastChainInfo {
