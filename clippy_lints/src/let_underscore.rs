use clippy_utils::diagnostics::span_lint_and_help;
use clippy_utils::ty::{implements_trait, is_must_use_ty, match_type};
use clippy_utils::{is_must_use_func_call, paths};
use rustc_hir::{Local, PatKind};
use rustc_lint::{LateContext, LateLintPass};
use rustc_middle::lint::in_external_macro;
use rustc_middle::ty::subst::GenericArgKind;
use rustc_session::{declare_lint_pass, declare_tool_lint};

declare_clippy_lint! {
    /// ### What it does
    /// Checks for `let _ = <expr>` where expr is `#[must_use]`
    ///
    /// ### Why is this bad?
    /// It's better to explicitly handle the value of a `#[must_use]`
    /// expr
    ///
    /// ### Example
    /// ```rust
    /// fn f() -> Result<u32, u32> {
    ///     Ok(0)
    /// }
    ///
    /// let _ = f();
    /// // is_ok() is marked #[must_use]
    /// let _ = f().is_ok();
    /// ```
    #[clippy::version = "1.42.0"]
    pub LET_UNDERSCORE_MUST_USE,
    restriction,
    "non-binding `let` on a `#[must_use]` expression"
}

declare_clippy_lint! {
    /// ### What it does
    /// Checks for `let _ = sync_lock`. This supports `mutex` and `rwlock` in
    /// `parking_lot`. For `std` locks see the `rustc` lint
    /// [`let_underscore_lock`](https://doc.rust-lang.org/nightly/rustc/lints/listing/deny-by-default.html#let-underscore-lock)
    ///
    /// ### Why is this bad?
    /// This statement immediately drops the lock instead of
    /// extending its lifetime to the end of the scope, which is often not intended.
    /// To extend lock lifetime to the end of the scope, use an underscore-prefixed
    /// name instead (i.e. _lock). If you want to explicitly drop the lock,
    /// `std::mem::drop` conveys your intention better and is less error-prone.
    ///
    /// ### Example
    /// ```rust,ignore
    /// let _ = mutex.lock();
    /// ```
    ///
    /// Use instead:
    /// ```rust,ignore
    /// let _lock = mutex.lock();
    /// ```
    #[clippy::version = "1.43.0"]
    pub LET_UNDERSCORE_LOCK,
    correctness,
    "non-binding `let` on a synchronization lock"
}

declare_clippy_lint! {
    /// ### What it does
    /// Checks for `let _ = <expr>` where the resulting type of expr implements `Future`
    ///
    /// ### Why is this bad?
    /// Futures must be polled for work to be done. The original intention was most likely to await the future
    /// and ignore the resulting value.
    ///
    /// ### Example
    /// ```rust
    /// async fn foo() -> Result<(), ()> {
    ///     Ok(())
    /// }
    /// let _ = foo();
    /// ```
    ///
    /// Use instead:
    /// ```rust
    /// # async fn context() {
    /// async fn foo() -> Result<(), ()> {
    ///     Ok(())
    /// }
    /// let _ = foo().await;
    /// # }
    /// ```
    #[clippy::version = "1.67.0"]
    pub LET_UNDERSCORE_FUTURE,
    suspicious,
    "non-binding `let` on a future"
}

declare_clippy_lint! {
    /// ### What it does
    /// Checks for `let _ = <expr>` without a type annotation, and suggests to either provide one,
    /// or remove the `let` keyword altogether.
    ///
    /// ### Why is this bad?
    /// The `let _ = <expr>` expression ignores the value of `<expr>` but will remain doing so even
    /// if the type were to change, thus potentially introducing subtle bugs. By supplying a type
    /// annotation, one will be forced to re-visit the decision to ignore the value in such cases.
    ///
    /// ### Known problems
    /// The `_ = <expr>` is not properly supported by some tools (e.g. IntelliJ) and may seem odd
    /// to many developers. This lint also partially overlaps with the other `let_underscore_*`
    /// lints.
    ///
    /// ### Example
    /// ```rust
    /// fn foo() -> Result<u32, ()> {
    ///     Ok(123)
    /// }
    /// let _ = foo();
    /// ```
    /// Use instead:
    /// ```rust
    /// fn foo() -> Result<u32, ()> {
    ///     Ok(123)
    /// }
    /// // Either provide a type annotation:
    /// let _: Result<u32, ()> = foo();
    /// // …or drop the let keyword:
    /// _ = foo();
    /// ```
    #[clippy::version = "1.69.0"]
    pub LET_UNDERSCORE_UNTYPED,
<<<<<<< HEAD
    pedantic,
=======
    restriction,
>>>>>>> 9074da0b
    "non-binding `let` without a type annotation"
}

declare_lint_pass!(LetUnderscore => [LET_UNDERSCORE_MUST_USE, LET_UNDERSCORE_LOCK, LET_UNDERSCORE_FUTURE, LET_UNDERSCORE_UNTYPED]);

const SYNC_GUARD_PATHS: [&[&str]; 3] = [
    &paths::PARKING_LOT_MUTEX_GUARD,
    &paths::PARKING_LOT_RWLOCK_READ_GUARD,
    &paths::PARKING_LOT_RWLOCK_WRITE_GUARD,
];

impl<'tcx> LateLintPass<'tcx> for LetUnderscore {
    fn check_local(&mut self, cx: &LateContext<'_>, local: &Local<'_>) {
        if !in_external_macro(cx.tcx.sess, local.span)
            && let PatKind::Wild = local.pat.kind
            && let Some(init) = local.init
        {
            let init_ty = cx.typeck_results().expr_ty(init);
            let contains_sync_guard = init_ty.walk().any(|inner| match inner.unpack() {
                GenericArgKind::Type(inner_ty) => SYNC_GUARD_PATHS.iter().any(|path| match_type(cx, inner_ty, path)),
                GenericArgKind::Lifetime(_) | GenericArgKind::Const(_) => false,
            });
            if contains_sync_guard {
                span_lint_and_help(
                    cx,
                    LET_UNDERSCORE_LOCK,
                    local.span,
                    "non-binding `let` on a synchronization lock",
                    None,
                    "consider using an underscore-prefixed named \
                            binding or dropping explicitly with `std::mem::drop`",
                );
            } else if let Some(future_trait_def_id) = cx.tcx.lang_items().future_trait()
                && implements_trait(cx, cx.typeck_results().expr_ty(init), future_trait_def_id, &[]) {
                span_lint_and_help(
                    cx,
                    LET_UNDERSCORE_FUTURE,
                    local.span,
                    "non-binding `let` on a future",
                    None,
                    "consider awaiting the future or dropping explicitly with `std::mem::drop`"
                );
            } else if is_must_use_ty(cx, cx.typeck_results().expr_ty(init)) {
                span_lint_and_help(
                    cx,
                    LET_UNDERSCORE_MUST_USE,
                    local.span,
                    "non-binding `let` on an expression with `#[must_use]` type",
                    None,
                    "consider explicitly using expression value",
                );
            } else if is_must_use_func_call(cx, init) {
                span_lint_and_help(
                    cx,
                    LET_UNDERSCORE_MUST_USE,
                    local.span,
                    "non-binding `let` on a result of a `#[must_use]` function",
                    None,
                    "consider explicitly using function result",
                );
            }

            if local.pat.default_binding_modes && local.ty.is_none() {
                // When `default_binding_modes` is true, the `let` keyword is present.
                span_lint_and_help(
                    cx,
                    LET_UNDERSCORE_UNTYPED,
                    local.span,
                    "non-binding `let` without a type annotation",
                    None,
                    "consider adding a type annotation or removing the `let` keyword",
                );
            }
        }
    }
}<|MERGE_RESOLUTION|>--- conflicted
+++ resolved
@@ -124,11 +124,7 @@
     /// ```
     #[clippy::version = "1.69.0"]
     pub LET_UNDERSCORE_UNTYPED,
-<<<<<<< HEAD
-    pedantic,
-=======
     restriction,
->>>>>>> 9074da0b
     "non-binding `let` without a type annotation"
 }
 
